cmake_minimum_required(VERSION 2.6)

project(libnetconf2 LANGUAGES C)

include(GNUInstallDirs)
include(CheckFunctionExists)
include(CheckCSourceCompiles)
include(CheckIncludeFile)

if(POLICY CMP0075)
    cmake_policy(SET CMP0075 NEW)
endif()

# include custom Modules
list(APPEND CMAKE_MODULE_PATH "${CMAKE_SOURCE_DIR}/CMakeModules/")

set(LIBNETCONF2_DESCRIPTION "NETCONF server and client library in C.")

# check the supported platform
if(NOT UNIX)
    message(FATAL_ERROR "Only *nix like systems are supported.")
endif()

# osx specific
set(CMAKE_MACOSX_RPATH TRUE)

set(INCLUDE_INSTALL_SUBDIR ${CMAKE_INSTALL_INCLUDEDIR}/libnetconf2)
set(DATA_INSTALL_DIR ${CMAKE_INSTALL_DATADIR}/libnetconf2)

# set default build type if not specified by user
if(NOT CMAKE_BUILD_TYPE)
    set(CMAKE_BUILD_TYPE Debug)
endif()

set(CMAKE_C_STANDARD 11)
set(CMAKE_CXX_EXTENSIONS ON)
add_compile_options(-Wall -Wextra -fvisibility=hidden)
#TODO add_compile_options(-Wpedantic)


set(CMAKE_C_FLAGS_PACKAGE "-g -O2 -DNDEBUG")

# Version of the project
# Generic version of not only the library. Major version is reserved for really big changes of the project,
# minor version changes with added functionality (new tool, functionality of the tool or library, ...) and
# micro version is changed with a set of small changes or bugfixes anywhere in the project.
set(LIBNETCONF2_MAJOR_VERSION 1)
set(LIBNETCONF2_MINOR_VERSION 1)
set(LIBNETCONF2_MICRO_VERSION 7)
set(LIBNETCONF2_VERSION ${LIBNETCONF2_MAJOR_VERSION}.${LIBNETCONF2_MINOR_VERSION}.${LIBNETCONF2_MICRO_VERSION})

# Version of the library
# Major version is changed with every backward non-compatible API/ABI change in libyang, minor version changes
# with backward compatible change and micro version is connected with any internal change of the library.
set(LIBNETCONF2_MAJOR_SOVERSION 1)
set(LIBNETCONF2_MINOR_SOVERSION 2)
set(LIBNETCONF2_MICRO_SOVERSION 1)
set(LIBNETCONF2_SOVERSION_FULL ${LIBNETCONF2_MAJOR_SOVERSION}.${LIBNETCONF2_MINOR_SOVERSION}.${LIBNETCONF2_MICRO_SOVERSION})
set(LIBNETCONF2_SOVERSION ${LIBNETCONF2_MAJOR_SOVERSION})

# build options
option(ENABLE_SSH "Enable NETCONF over SSH support (via libssh)" ON)
option(ENABLE_TLS "Enable NETCONF over TLS support (via OpenSSL)" ON)
option(ENABLE_DNSSEC "Enable support for SSHFP retrieval using DNSSEC for SSH (requires OpenSSL and libval)" OFF)
option(ENABLE_PYTHON "Include bindings for Python 3" OFF)
set(READ_INACTIVE_TIMEOUT 20 CACHE STRING "Maximum number of seconds waiting for new data once some data have arrived")
set(READ_ACTIVE_TIMEOUT 300 CACHE STRING "Maximum number of seconds for receiving a full message")
set(MAX_PSPOLL_THREAD_COUNT 6 CACHE STRING "Maximum number of threads that could simultaneously access a ps_poll structure")
set(TIMEOUT_STEP 100 CACHE STRING "Number of microseconds tasks are repeated until timeout elapses")
set(SCHEMAS_DIR "${CMAKE_INSTALL_PREFIX}/${DATA_INSTALL_DIR}" CACHE STRING "Directory with internal lnc2 schemas")

if(ENABLE_DNSSEC AND NOT ENABLE_SSH)
    message(WARNING "DNSSEC SSHFP retrieval cannot be used without SSH support.")
    set(ENABLE_DNSSEC OFF)
endif()

if(ENABLE_SSH)
    find_library(LIBCRYPT crypt)
    if(LIBCRYPT STREQUAL LIBCRYPT-NOTFOUND)
        message(WARNING "LIBCRYPT not found! SSH, and TLS support disabled.")
        set(ENABLE_SSH OFF)
        set(ENABLE_TLS OFF)
    endif()
endif()

# package options
find_program(DEB_BUILDER NAMES debuild)
find_program(RPM_BUILDER NAMES rpmbuild)

if(NOT DEFINED ENV{TRAVIS_BRANCH})
    execute_process(COMMAND "git" "rev-parse" "--abbrev-ref" "HEAD"
                    OUTPUT_VARIABLE GIT_BRANCH
                    OUTPUT_STRIP_TRAILING_WHITESPACE
                    ERROR_QUIET
    )
    if(NOT GIT_BRANCH)
        set(ENV{TRAVIS_BRANCH} "master")
    else()
        if(GIT_BRANCH MATCHES "master|devel")
            set(ENV{TRAVIS_BRANCH} ${GIT_BRANCH})
        else()
            set(ENV{TRAVIS_BRANCH} "master")
        endif()
    endif()

    set(GIT_BRANCH $ENV{TRAVIS_BRANCH}) # NOTE: used for configure_file too
endif()

if(GIT_BRANCH STREQUAL master)
    set(PACKAGE_NAME "libnetconf2")
    set(BRANCH "master")
    set(BUILD_TYPE "Package")
    set(CONFLICT_PACKAGE_NAME "libnetconf2-experimental")
<<<<<<< HEAD
    set(COMPAT_PACKAGES "")
else()
=======
    set(PACKAGE_PART_NAME "")
else ()
>>>>>>> 12b1be32
    set(PACKAGE_NAME "libnetconf2-experimental")
    set(BRANCH "devel")
    set(BUILD_TYPE "Debug")
    set(CONFLICT_PACKAGE_NAME "libnetconf2")
    set(PACKAGE_PART_NAME "-experimental")
endif()
# change version in config files
configure_file(${PROJECT_SOURCE_DIR}/packages/libnetconf2.spec.in ${PROJECT_BINARY_DIR}/build-packages/libnetconf2.spec)
configure_file(${PROJECT_SOURCE_DIR}/packages/libnetconf2.dsc.in ${PROJECT_BINARY_DIR}/build-packages/libnetconf2.dsc)
configure_file(${PROJECT_SOURCE_DIR}/packages/debian.control.in ${PROJECT_BINARY_DIR}/build-packages/debian.control @ONLY)
configure_file(${PROJECT_SOURCE_DIR}/packages/debian.rules.in ${PROJECT_BINARY_DIR}/build-packages/debian.rules)
configure_file(${PROJECT_SOURCE_DIR}/packages/debian.libnetconf2-dev.install
               ${PROJECT_BINARY_DIR}/build-packages/debian.libnetconf2${PACKAGE_PART_NAME}-dev.install COPYONLY)
configure_file(${PROJECT_SOURCE_DIR}/packages/debian.libnetconf2.install
               ${PROJECT_BINARY_DIR}/build-packages/debian.libnetconf2${PACKAGE_PART_NAME}.install COPYONLY)
configure_file(${PROJECT_SOURCE_DIR}/packages/debian.python3-netconf2.install
               ${PROJECT_BINARY_DIR}/build-packages/debian.python3-netconf2${PACKAGE_PART_NAME}.install COPYONLY)

if(NOT DEB_BUILDER)
    message(WARNING "Missing tools (devscripts, debhelper package) for building deb package.\nYou won't be able to generate deb package from source code.\nCompiling libnetconf2 should still works fine.")
else()
    # target for local build deb package
    add_custom_target(build-deb
                      WORKING_DIRECTORY ${PROJECT_BINARY_DIR}
                      COMMAND build-packages/local-deb.sh
    )
    configure_file(${PROJECT_SOURCE_DIR}/packages/local-deb.sh.in ${PROJECT_BINARY_DIR}/build-packages/local-deb.sh @ONLY)
endif()

if(NOT RPM_BUILDER)
    message(WARNING "Missing tools (rpm package) for building rpm package. \nYou won't be able to generate rpm package from source code.\nCompiling libnetconf2 should still work fine.")
else()
    # target for local build rpm package
    string(REPLACE ${PROJECT_SOURCE_DIR} "." EXCLUDE_BUILD_DIR ${PROJECT_BINARY_DIR})
    add_custom_target(build-rpm
                      WORKING_DIRECTORY ${PROJECT_BINARY_DIR}
                      COMMAND build-packages/local-rpm.sh
    )
    configure_file(${PROJECT_SOURCE_DIR}/packages/local-rpm.sh.in ${PROJECT_BINARY_DIR}/build-packages/local-rpm.sh @ONLY)
endif()

include_directories(${PROJECT_BINARY_DIR}/src)

# source files
set(libsrc
    src/io.c
    src/log.c
    src/messages_client.c
    src/messages_server.c
    src/session.c
    src/session_client.c
    src/session_server.c
    src/time.c)

if(ENABLE_SSH)
    list(APPEND libsrc
        src/session_client_ssh.c
        src/session_server_ssh.c)
    set(SSH_MACRO "#ifndef NC_ENABLED_SSH\n#define NC_ENABLED_SSH\n#endif")
endif()

if(ENABLE_TLS)
    list(APPEND libsrc
        src/session_client_tls.c
        src/session_server_tls.c)
    set(TLS_MACRO "#ifndef NC_ENABLED_TLS\n#define NC_ENABLED_TLS\n#endif")
endif()

set(headers
    ${PROJECT_BINARY_DIR}/src/config.h
    src/log.h
    src/netconf.h
    src/session.h
    src/messages_client.h
    src/messages_server.h
    src/session_client.h
    src/session_client_ch.h
    src/session_server.h
    src/session_server_ch.h)

# netconf2 target
add_library(netconf2 SHARED ${libsrc} ${headers})
set_target_properties(netconf2 PROPERTIES VERSION ${LIBNETCONF2_VERSION} SOVERSION ${LIBNETCONF2_SOVERSION_FULL})

if((CMAKE_BUILD_TYPE STREQUAL Debug) OR (CMAKE_BUILD_TYPE STREQUAL Package))
    option(ENABLE_BUILD_TESTS "Build tests" ON)
    option(ENABLE_VALGRIND_TESTS "Build tests with valgrind" ON)
else()
    option(ENABLE_BUILD_TESTS "Build tests" OFF)
    option(ENABLE_VALGRIND_TESTS "Build tests with valgrind" OFF)
endif()

# dependencies - pthread
set(CMAKE_THREAD_PREFER_PTHREAD TRUE)
find_package(Threads REQUIRED)
target_link_libraries(netconf2 ${CMAKE_THREAD_LIBS_INIT})

# check availability for some pthread functions
set(CMAKE_REQUIRED_LIBRARIES pthread)
check_include_file(stdatomic.h HAVE_STDATOMIC)
check_function_exists(pthread_mutex_timedlock HAVE_PTHREAD_MUTEX_TIMEDLOCK)
check_function_exists(pthread_rwlockattr_setkind_np HAVE_PTHREAD_RWLOCKATTR_SETKIND_NP)

# dependencies - openssl
if(ENABLE_TLS OR ENABLE_DNSSEC OR ENABLE_SSH)
    find_package(OpenSSL REQUIRED)
    if(ENABLE_TLS)
        message(STATUS "OPENSSL found, required for TLS")
        set(CMAKE_C_FLAGS "${CMAKE_C_FLAGS} -DNC_ENABLED_TLS")
    endif()

    #TODO target_link_libraries(netconf2 PUBLIC OpenSSL::SSL OpenSSL::Crypto)
    target_link_libraries(netconf2 ${OPENSSL_LIBRARIES})
    include_directories(${OPENSSL_INCLUDE_DIR})
endif()

# dependencies - libssh
if(ENABLE_SSH)
    option(LIBSSH_FIND_VERSION "check version too" ON)
    find_package(LibSSH 0.7.0 REQUIRED)
    set(CMAKE_C_FLAGS "${CMAKE_C_FLAGS} -DNC_ENABLED_SSH")
<<<<<<< HEAD
    message(STATUS "LibSSH version ${LIBSSH_VERSION} found")

    if(LIBSSH_VERSION VERSION_EQUAL 0.9.3)
        message(FATAL_ERROR "LIBSSH 0.9.3 includes regression bugs and libnetconf2 will NOT work properly, try to use an older version")
    endif()

    if(LIBSSH_VERSION VERSION_LESS 0.8.0)
=======
    message(STATUS "LibSSH version ${LibSSH_VERSION} found")
    if(LibSSH_VERSION VERSION_EQUAL 0.9.3)
        message(FATAL_ERROR "LibSSH 0.9.3 includes regression bugs and libnetconf2 will NOT work properly, try to use an older version")
    endif()
    if(LibSSH_VERSION VERSION_LESS 0.8.0)
>>>>>>> 12b1be32
        target_link_libraries(netconf2 "-L${LIBSSH_LIBRARY_DIR}" -lssh -lssh_threads -lcrypt)
    else()
        target_link_libraries(netconf2 "-L${LIBSSH_LIBRARY_DIR}" -lssh -lcrypt)
        set(CMAKE_REQUIRED_LIBRARIES "ssh;crypt")
    endif()
    include_directories(${LIBSSH_INCLUDE_DIRS})
endif()

# dependencies - libval
if(ENABLE_DNSSEC)
    find_package(LibVAL REQUIRED)
    set(CMAKE_C_FLAGS "${CMAKE_C_FLAGS} -DENABLE_DNSSEC")
    target_link_libraries(netconf2 ${LIBVAL_LIBRARIES})
    include_directories(${LIBVAL_INCLUDE_DIRS})
endif()

# dependencies - libyang
find_package(LibYANG REQUIRED)
target_link_libraries(netconf2 ${LIBYANG_LIBRARIES})
include_directories(${LIBYANG_INCLUDE_DIRS})

# generate doxygen documentation for libnetconf2 API
find_package(Doxygen)
if(DOXYGEN_FOUND)
    set(DOXYGEN_SKIP_DOT TRUE)
    add_custom_target(doc
            COMMAND ${DOXYGEN_EXECUTABLE} ${CMAKE_BINARY_DIR}/Doxyfile
            WORKING_DIRECTORY ${CMAKE_CURRENT_SOURCE_DIR})
    configure_file(Doxyfile.in Doxyfile)
endif()

# Python bindings
if(ENABLE_PYTHON)
    add_subdirectory(python)
endif()

# install library
install(TARGETS netconf2 DESTINATION ${CMAKE_INSTALL_LIBDIR})

# install headers
install(FILES ${CMAKE_CURRENT_BINARY_DIR}/nc_client.h DESTINATION ${CMAKE_INSTALL_INCLUDEDIR})
install(FILES ${CMAKE_CURRENT_BINARY_DIR}/nc_server.h DESTINATION ${CMAKE_INSTALL_INCLUDEDIR})
install(FILES ${headers} DESTINATION ${INCLUDE_INSTALL_SUBDIR})

# install schemas
install(
    CODE "file(GLOB yin_schemas \"${CMAKE_SOURCE_DIR}/schemas/*.yin\")"
    CODE "file(INSTALL \${yin_schemas} DESTINATION ${CMAKE_INSTALL_PREFIX}/${DATA_INSTALL_DIR})"
)

# install pkg-config file
find_package(PkgConfig)
if(PKG_CONFIG_FOUND)
    configure_file("libnetconf2.pc.in" "libnetconf2.pc" @ONLY)
    install(FILES "${CMAKE_CURRENT_BINARY_DIR}/libnetconf2.pc" DESTINATION "${CMAKE_INSTALL_LIBDIR}/pkgconfig")
    # check that pkg-config includes the used path
    execute_process(COMMAND ${PKG_CONFIG_EXECUTABLE} --variable pc_path pkg-config RESULT_VARIABLE RETURN OUTPUT_VARIABLE PC_PATH ERROR_QUIET)
    if(RETURN EQUAL 0)
        string(REGEX MATCH "${CMAKE_INSTALL_LIBDIR}/pkgconfig" SUBSTR "${PC_PATH}")
        string(LENGTH "${SUBSTR}" SUBSTR_LEN)
        if(SUBSTR_LEN EQUAL 0)
            message(WARNING "pkg-config will not detect the new package after installation, adjust PKG_CONFIG_PATH using \"export PKG_CONFIG_PATH=\${PKG_CONFIG_PATH}:${CMAKE_INSTALL_LIBDIR}/pkgconfig\".")
        endif()
    endif()
endif()

if(ENABLE_VALGRIND_TESTS)
    set(ENABLE_BUILD_TESTS ON)
endif()

if(ENABLE_BUILD_TESTS)
    find_package(CMocka 1.0.0)
    if(CMOCKA_FOUND)
        enable_testing()
        add_subdirectory(tests)
    endif()
endif()

configure_file("${PROJECT_SOURCE_DIR}/src/config.h.in" "${PROJECT_BINARY_DIR}/src/config.h" ESCAPE_QUOTES @ONLY)
configure_file(nc_client.h.in nc_client.h)
configure_file(nc_server.h.in nc_server.h)

# clean cmake cache
add_custom_target(cleancache
                  COMMAND make clean
                  COMMAND find . -iname '*cmake*' -not -name CMakeLists.txt -exec rm -rf {} +
                  COMMAND rm -rf Makefile Doxyfile
                  WORKING_DIRECTORY ${CMAKE_CURRENT_SOURCE_DIR})

# uninstall
add_custom_target(uninstall "${CMAKE_COMMAND}" -P "${CMAKE_MODULE_PATH}/uninstall.cmake")<|MERGE_RESOLUTION|>--- conflicted
+++ resolved
@@ -111,13 +111,8 @@
     set(BRANCH "master")
     set(BUILD_TYPE "Package")
     set(CONFLICT_PACKAGE_NAME "libnetconf2-experimental")
-<<<<<<< HEAD
-    set(COMPAT_PACKAGES "")
+    set(PACKAGE_PART_NAME "")
 else()
-=======
-    set(PACKAGE_PART_NAME "")
-else ()
->>>>>>> 12b1be32
     set(PACKAGE_NAME "libnetconf2-experimental")
     set(BRANCH "devel")
     set(BUILD_TYPE "Debug")
@@ -239,7 +234,6 @@
     option(LIBSSH_FIND_VERSION "check version too" ON)
     find_package(LibSSH 0.7.0 REQUIRED)
     set(CMAKE_C_FLAGS "${CMAKE_C_FLAGS} -DNC_ENABLED_SSH")
-<<<<<<< HEAD
     message(STATUS "LibSSH version ${LIBSSH_VERSION} found")
 
     if(LIBSSH_VERSION VERSION_EQUAL 0.9.3)
@@ -247,13 +241,6 @@
     endif()
 
     if(LIBSSH_VERSION VERSION_LESS 0.8.0)
-=======
-    message(STATUS "LibSSH version ${LibSSH_VERSION} found")
-    if(LibSSH_VERSION VERSION_EQUAL 0.9.3)
-        message(FATAL_ERROR "LibSSH 0.9.3 includes regression bugs and libnetconf2 will NOT work properly, try to use an older version")
-    endif()
-    if(LibSSH_VERSION VERSION_LESS 0.8.0)
->>>>>>> 12b1be32
         target_link_libraries(netconf2 "-L${LIBSSH_LIBRARY_DIR}" -lssh -lssh_threads -lcrypt)
     else()
         target_link_libraries(netconf2 "-L${LIBSSH_LIBRARY_DIR}" -lssh -lcrypt)
