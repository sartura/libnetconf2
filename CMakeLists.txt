cmake_minimum_required(VERSION 2.6)
project(libnetconf2 C)
include(GNUInstallDirs)
include(CheckFunctionExists)
include(CheckCSourceCompiles)
include(CheckIncludeFile)
if(POLICY CMP0075)
    cmake_policy(SET CMP0075 NEW)
endif()

# include custom Modules
set(CMAKE_MODULE_PATH ${CMAKE_MODULE_PATH} "${CMAKE_SOURCE_DIR}/CMakeModules/")

set(LIBNETCONF2_DESCRIPTION "NETCONF server and client library in C.")

# check the supported platform
if(NOT UNIX)
    message(FATAL_ERROR "Only *nix like systems are supported.")
endif()

# osx specific
set(CMAKE_MACOSX_RPATH TRUE)

set(INCLUDE_INSTALL_SUBDIR ${CMAKE_INSTALL_INCLUDEDIR}/libnetconf2)
set(DATA_INSTALL_DIR ${CMAKE_INSTALL_DATADIR}/libnetconf2)

# set default build type if not specified by user
if(NOT CMAKE_BUILD_TYPE)
    set(CMAKE_BUILD_TYPE debug)
endif()

set(CMAKE_C_FLAGS         "${CMAKE_C_FLAGS} -Wall -Wextra -fvisibility=hidden -std=gnu11")
set(CMAKE_C_FLAGS_RELEASE "-O2 -DNDEBUG")
set(CMAKE_C_FLAGS_PACKAGE "-g -O2 -DNDEBUG")
set(CMAKE_C_FLAGS_DEBUG   "-g -O0")

<<<<<<< HEAD
# set version
set(LIBNETCONF2_MAJOR_VERSION 0)
set(LIBNETCONF2_MINOR_VERSION 12)
set(LIBNETCONF2_MICRO_VERSION 64)
=======
# Version of the project
# Generic version of not only the library. Major version is reserved for really big changes of the project,
# minor version changes with added functionality (new tool, functionality of the tool or library, ...) and
# micro version is changed with a set of small changes or bugfixes anywhere in the project.
set(LIBNETCONF2_MAJOR_VERSION 1)
set(LIBNETCONF2_MINOR_VERSION 1)
set(LIBNETCONF2_MICRO_VERSION 3)
>>>>>>> 9ba90060
set(LIBNETCONF2_VERSION ${LIBNETCONF2_MAJOR_VERSION}.${LIBNETCONF2_MINOR_VERSION}.${LIBNETCONF2_MICRO_VERSION})

# Version of the library
# Major version is changed with every backward non-compatible API/ABI change in libyang, minor version changes
# with backward compatible change and micro version is connected with any internal change of the library.
set(LIBNETCONF2_MAJOR_SOVERSION 1)
set(LIBNETCONF2_MINOR_SOVERSION 1)
set(LIBNETCONF2_MICRO_SOVERSION 3)
set(LIBNETCONF2_SOVERSION_FULL ${LIBNETCONF2_MAJOR_SOVERSION}.${LIBNETCONF2_MINOR_SOVERSION}.${LIBNETCONF2_MICRO_SOVERSION})
set(LIBNETCONF2_SOVERSION ${LIBNETCONF2_MAJOR_SOVERSION})

# build options
option(ENABLE_SSH "Enable NETCONF over SSH support (via libssh)" ON)
option(ENABLE_TLS "Enable NETCONF over TLS support (via OpenSSL)" ON)
option(ENABLE_DNSSEC "Enable support for SSHFP retrieval using DNSSEC for SSH (requires OpenSSL and libval)" OFF)
option(ENABLE_PYTHON "Include bindings for Python 3" OFF)
set(READ_INACTIVE_TIMEOUT 20 CACHE STRING "Maximum number of seconds waiting for new data once some data have arrived")
set(READ_ACTIVE_TIMEOUT 300 CACHE STRING "Maximum number of seconds for receiving a full message")
set(MAX_PSPOLL_THREAD_COUNT 6 CACHE STRING "Maximum number of threads that could simultaneously access a ps_poll structure")
set(TIMEOUT_STEP 100 CACHE STRING "Number of microseconds tasks are repeated until timeout elapses")
set(SCHEMAS_DIR "${CMAKE_INSTALL_PREFIX}/${DATA_INSTALL_DIR}" CACHE STRING "Directory with internal lnc2 schemas")

if(ENABLE_DNSSEC AND NOT ENABLE_SSH)
    message(WARNING "DNSSEC SSHFP retrieval cannot be used without SSH support.")
    set(ENABLE_DNSSEC OFF)
endif()

# package options
find_program (DEB_BUILDER NAMES debuild)
find_program (RPM_BUILDER NAMES rpmbuild)

if (NOT DEFINED ENV{TRAVIS_BRANCH})
    execute_process(COMMAND "git" "rev-parse" "--abbrev-ref" "HEAD"
                    OUTPUT_VARIABLE GIT_BRANCH
                    OUTPUT_STRIP_TRAILING_WHITESPACE
                    ERROR_QUIET
                   )
    if (NOT GIT_BRANCH)
        set(ENV{TRAVIS_BRANCH} "master")
    else()
        if (GIT_BRANCH MATCHES "master|devel")
            set(ENV{TRAVIS_BRANCH} ${GIT_BRANCH})
        else()
            set(ENV{TRAVIS_BRANCH} "master")
        endif()
    endif()
    set(GIT_BRANCH $ENV{TRAVIS_BRANCH})
endif()

if ($ENV{TRAVIS_BRANCH} STREQUAL "master")
    set(PACKAGE_NAME "libnetconf2")
    set(BRANCH "master")
    set(BUILD_TYPE "Package")
    set(CONFLICT_PACKAGE_NAME "libnetconf2-experimental")
    set(PACKAGE_PART_NAME "")
else ()
    set(PACKAGE_NAME "libnetconf2-experimental")
    set(BRANCH "devel")
    set(BUILD_TYPE "debug")
    set(CONFLICT_PACKAGE_NAME "libnetconf2")
    set(PACKAGE_PART_NAME "-experimental")
endif()
# change version in config files
configure_file(${PROJECT_SOURCE_DIR}/packages/libnetconf2.spec.in ${PROJECT_BINARY_DIR}/build-packages/libnetconf2.spec)
configure_file(${PROJECT_SOURCE_DIR}/packages/libnetconf2.dsc.in ${PROJECT_BINARY_DIR}/build-packages/libnetconf2.dsc)
configure_file(${PROJECT_SOURCE_DIR}/packages/debian.control.in ${PROJECT_BINARY_DIR}/build-packages/debian.control @ONLY)
configure_file(${PROJECT_SOURCE_DIR}/packages/debian.rules.in ${PROJECT_BINARY_DIR}/build-packages/debian.rules)
configure_file(${PROJECT_SOURCE_DIR}/packages/debian.libnetconf2-dev.install
               ${PROJECT_BINARY_DIR}/build-packages/debian.libnetconf2${PACKAGE_PART_NAME}-dev.install COPYONLY)
configure_file(${PROJECT_SOURCE_DIR}/packages/debian.libnetconf2.install
               ${PROJECT_BINARY_DIR}/build-packages/debian.libnetconf2${PACKAGE_PART_NAME}.install COPYONLY)
configure_file(${PROJECT_SOURCE_DIR}/packages/debian.python3-netconf2.install
               ${PROJECT_BINARY_DIR}/build-packages/debian.python3-netconf2${PACKAGE_PART_NAME}.install COPYONLY)

if (NOT DEB_BUILDER)
    message(WARNING "Missing tools (devscripts, debhelper package) for building deb package.\nYou won't be able to generate deb package from source code.\nCompiling libnetconf2 should still works fine.")
else ()
    # target for local build deb package
    add_custom_target(build-deb
                      WORKING_DIRECTORY ${PROJECT_BINARY_DIR}
                      COMMAND build-packages/local-deb.sh
    )
    configure_file(${PROJECT_SOURCE_DIR}/packages/local-deb.sh.in ${PROJECT_BINARY_DIR}/build-packages/local-deb.sh @ONLY)
endif()

if (NOT RPM_BUILDER)
    message(WARNING "Missing tools (rpm package) for building rpm package. \nYou won't be able to generate rpm package from source code.\nCompiling libnetconf2 should still work fine.")
else ()
    # target for local build rpm package
    string(REPLACE ${PROJECT_SOURCE_DIR} "." EXCLUDE_BUILD_DIR ${PROJECT_BINARY_DIR})
    add_custom_target(build-rpm
                      WORKING_DIRECTORY ${PROJECT_BINARY_DIR}
                      COMMAND build-packages/local-rpm.sh
    )
    configure_file(${PROJECT_SOURCE_DIR}/packages/local-rpm.sh.in ${PROJECT_BINARY_DIR}/build-packages/local-rpm.sh @ONLY)
endif()

include_directories(${PROJECT_BINARY_DIR}/src)

# source files
set(libsrc
    src/io.c
    src/log.c
    src/messages_client.c
    src/messages_server.c
    src/session.c
    src/session_client.c
    src/session_server.c
    src/time.c)

if(ENABLE_SSH)
    set(libsrc ${libsrc}
        src/session_client_ssh.c
        src/session_server_ssh.c)
    set(SSH_MACRO "#ifndef NC_ENABLED_SSH\n#define NC_ENABLED_SSH\n#endif")
endif()

if(ENABLE_TLS)
    set(libsrc ${libsrc}
        src/session_client_tls.c
        src/session_server_tls.c)
    set(TLS_MACRO "#ifndef NC_ENABLED_TLS\n#define NC_ENABLED_TLS\n#endif")
endif()

set(headers
    src/log.h
    src/netconf.h
    src/session.h
    src/messages_client.h
    src/messages_server.h
    src/session_client.h
    src/session_client_ch.h
    src/session_server.h
    src/session_server_ch.h)

# libnetconf2 target
add_library(netconf2 SHARED ${libsrc})
set_target_properties(netconf2 PROPERTIES VERSION ${LIBNETCONF2_VERSION} SOVERSION ${LIBNETCONF2_SOVERSION_FULL})

if((CMAKE_BUILD_TYPE STREQUAL debug) OR (CMAKE_BUILD_TYPE STREQUAL Package))
    option(ENABLE_BUILD_TESTS "Build tests" ON)
    option(ENABLE_VALGRIND_TESTS "Build tests with valgrind" ON)
else()
    option(ENABLE_BUILD_TESTS "Build tests" OFF)
    option(ENABLE_VALGRIND_TESTS "Build tests with valgrind" OFF)
endif()

# dependencies - pthread
set(CMAKE_THREAD_PREFER_PTHREAD TRUE)
find_package(Threads REQUIRED)
target_link_libraries(netconf2 ${CMAKE_THREAD_LIBS_INIT})

# check availability for some pthread functions
set(CMAKE_REQUIRED_LIBRARIES pthread)
check_include_file(stdatomic.h HAVE_STDATOMIC)
check_function_exists(pthread_mutex_timedlock HAVE_PTHREAD_MUTEX_TIMEDLOCK)
check_function_exists(pthread_rwlockattr_setkind_np HAVE_PTHREAD_RWLOCKATTR_SETKIND_NP)

# dependencies - openssl
if(ENABLE_TLS OR ENABLE_DNSSEC OR ENABLE_SSH)
    find_package(OpenSSL REQUIRED)
    if (ENABLE_TLS)
        set(CMAKE_C_FLAGS "${CMAKE_C_FLAGS} -DNC_ENABLED_TLS")
    endif()
    target_link_libraries(netconf2 ${OPENSSL_LIBRARIES})
    include_directories(${OPENSSL_INCLUDE_DIR})
endif()

# dependencies - libssh
if(ENABLE_SSH)
    find_package(LibSSH 0.7.0 REQUIRED)
    set(CMAKE_C_FLAGS "${CMAKE_C_FLAGS} -DNC_ENABLED_SSH")
    if(LibSSH_VERSION VERSION_LESS 0.8.0)
        target_link_libraries(netconf2 "-L${LIBSSH_LIBRARY_DIR}" -lssh -lssh_threads -lcrypt)
    else()
        target_link_libraries(netconf2 "-L${LIBSSH_LIBRARY_DIR}" -lssh -lcrypt)
        set(CMAKE_REQUIRED_LIBRARIES "ssh;crypt")
    endif()
    include_directories(${LIBSSH_INCLUDE_DIRS})

    if(LibSSH_VERSION VERSION_GREATER 0.8.2)
        set(HAVE_LIBSSH_OPTIONS_PUBLICKEY_ACCEPTED_TYPES 1)
    endif()
endif()

# dependencies - libval
if (ENABLE_DNSSEC)
    find_package(LibVAL REQUIRED)
    set(CMAKE_C_FLAGS "${CMAKE_C_FLAGS} -DENABLE_DNSSEC")
    target_link_libraries(netconf2 ${LIBVAL_LIBRARIES})
    include_directories(${LIBVAL_INCLUDE_DIRS})
endif()

# dependencies - libyang
find_package(LibYANG REQUIRED)
target_link_libraries(netconf2 ${LIBYANG_LIBRARIES})
include_directories(${LIBYANG_INCLUDE_DIRS})

# generate doxygen documentation for libnetconf2 API
find_package(Doxygen)
if(DOXYGEN_FOUND)
    set(DOXYGEN_SKIP_DOT TRUE)
    add_custom_target(doc
            COMMAND ${DOXYGEN_EXECUTABLE} ${CMAKE_BINARY_DIR}/Doxyfile
            WORKING_DIRECTORY ${CMAKE_CURRENT_SOURCE_DIR})
    configure_file(Doxyfile.in Doxyfile)
endif()

# Python bindings
if(ENABLE_PYTHON)
    add_subdirectory(python)
endif(ENABLE_PYTHON)

# install library
install(TARGETS netconf2 DESTINATION ${CMAKE_INSTALL_LIBDIR})

# install headers
install(FILES ${CMAKE_CURRENT_BINARY_DIR}/nc_client.h DESTINATION ${CMAKE_INSTALL_INCLUDEDIR})
install(FILES ${CMAKE_CURRENT_BINARY_DIR}/nc_server.h DESTINATION ${CMAKE_INSTALL_INCLUDEDIR})
install(FILES ${headers} DESTINATION ${INCLUDE_INSTALL_SUBDIR})

# install schemas
install(
    CODE "file(GLOB yin_schemas \"${CMAKE_SOURCE_DIR}/schemas/*.yin\")"
    CODE "file(INSTALL \${yin_schemas} DESTINATION ${CMAKE_INSTALL_PREFIX}/${DATA_INSTALL_DIR})"
)

# install pkg-config file
find_package(PkgConfig)
if(PKG_CONFIG_FOUND)
    configure_file("libnetconf2.pc.in" "libnetconf2.pc" @ONLY)
    install(FILES "${CMAKE_CURRENT_BINARY_DIR}/libnetconf2.pc" DESTINATION "${CMAKE_INSTALL_LIBDIR}/pkgconfig")
    # check that pkg-config includes the used path
    execute_process(COMMAND ${PKG_CONFIG_EXECUTABLE} --variable pc_path pkg-config RESULT_VARIABLE RETURN OUTPUT_VARIABLE PC_PATH ERROR_QUIET)
    if(RETURN EQUAL 0)
        string(REGEX MATCH "${CMAKE_INSTALL_LIBDIR}/pkgconfig" SUBSTR "${PC_PATH}")
        string(LENGTH "${SUBSTR}" SUBSTR_LEN)
        if(SUBSTR_LEN EQUAL 0)
            message(WARNING "pkg-config will not detect the new package after installation, adjust PKG_CONFIG_PATH using \"export PKG_CONFIG_PATH=\${PKG_CONFIG_PATH}:${CMAKE_INSTALL_LIBDIR}/pkgconfig\".")
        endif()
    endif()
endif()

if(ENABLE_VALGRIND_TESTS)
    set(ENABLE_BUILD_TESTS ON)
endif()

if(ENABLE_BUILD_TESTS)
    find_package(CMocka 1.0.0)
    if(CMOCKA_FOUND)
        enable_testing()
        add_subdirectory(tests)
    endif(CMOCKA_FOUND)
endif()

configure_file("${PROJECT_SOURCE_DIR}/src/config.h.in" "${PROJECT_BINARY_DIR}/src/config.h" ESCAPE_QUOTES @ONLY)
configure_file(nc_client.h.in nc_client.h)
configure_file(nc_server.h.in nc_server.h)

# clean cmake cache
add_custom_target(cleancache
                  COMMAND make clean
                  COMMAND find . -iname '*cmake*' -not -name CMakeLists.txt -exec rm -rf {} +
                  COMMAND rm -rf Makefile Doxyfile
                  WORKING_DIRECTORY ${CMAKE_CURRENT_SOURCE_DIR})

# uninstall
add_custom_target(uninstall "${CMAKE_COMMAND}" -P "${CMAKE_MODULE_PATH}/uninstall.cmake")<|MERGE_RESOLUTION|>--- conflicted
+++ resolved
@@ -34,12 +34,6 @@
 set(CMAKE_C_FLAGS_PACKAGE "-g -O2 -DNDEBUG")
 set(CMAKE_C_FLAGS_DEBUG   "-g -O0")
 
-<<<<<<< HEAD
-# set version
-set(LIBNETCONF2_MAJOR_VERSION 0)
-set(LIBNETCONF2_MINOR_VERSION 12)
-set(LIBNETCONF2_MICRO_VERSION 64)
-=======
 # Version of the project
 # Generic version of not only the library. Major version is reserved for really big changes of the project,
 # minor version changes with added functionality (new tool, functionality of the tool or library, ...) and
@@ -47,7 +41,6 @@
 set(LIBNETCONF2_MAJOR_VERSION 1)
 set(LIBNETCONF2_MINOR_VERSION 1)
 set(LIBNETCONF2_MICRO_VERSION 3)
->>>>>>> 9ba90060
 set(LIBNETCONF2_VERSION ${LIBNETCONF2_MAJOR_VERSION}.${LIBNETCONF2_MINOR_VERSION}.${LIBNETCONF2_MICRO_VERSION})
 
 # Version of the library
