--- conflicted
+++ resolved
@@ -1,31 +1,15 @@
 language: c
-
-<<<<<<< HEAD
-compiler:
-  - clang
-=======
-matrix:
-  include:
-    - os: linux
-      dist: trusty
-      sudo: required
-      compiler: clang
-    - os: linux
-      dist: trusty
-      sudo: required
-      compiler: gcc
-    - os: osx
-      compiler: gcc
-  allow_failures:
-    - os: osx
->>>>>>> 9e06adba
-
+os: linux
+dist: trusty
+sudo: required
+compiler: clang
 branches:
   only:
     - coverity
 
 before_install:
-<<<<<<< HEAD
+  - echo -n | openssl s_client -connect scan.coverity.com:443 | sed -ne '/-BEGIN CERTIFICATE-/,/-END CERTIFICATE-/p' | sudo tee -a /etc/ssl/certs/ca-certificates.crt
+  - sudo apt-get update -qq
   - sudo apt-get install -y zlib1g-dev
   - sudo apt-get install -y libssl-dev
   - sudo apt-get install -y libval-dev
@@ -41,7 +25,7 @@
   - cmake -DCMAKE_INSTALL_PREFIX:PATH=/usr .. && make -j2 && sudo make install
   - cd ../..
 
-  - git clone https://github.com/CESNET/libyang.git
+  - git clone -b devel https://github.com/CESNET/libyang.git
   - mkdir libyang/build && cd libyang/build
   - cmake -DCMAKE_INSTALL_PREFIX:PATH=/usr .. && make -j2 && sudo make install
   - cd ../..
@@ -64,18 +48,3 @@
 script:
   # do nothing, everything here is done in coverity addon
   - true
-=======
-  - if [ "$TRAVIS_OS_NAME" = "linux" ]; then bash .travis-deps-linux.sh; fi
-  - if [ "$TRAVIS_OS_NAME" = "linux" -a "$CC" = "gcc" ]; then pip install --user codecov; export CFLAGS="-coverage"; fi
-  - if [ "$TRAVIS_OS_NAME" = "osx" ]; then bash .travis-deps-osx.sh; fi
-
-script:
-  - cd $TRAVIS_BUILD_DIR && mkdir build_none && cd build_none ; cmake -DENABLE_TLS=OFF -DENABLE_SSH=OFF -DENABLE_DNSSEC=OFF .. && make -j2 && make test
-  - cd $TRAVIS_BUILD_DIR && mkdir build_tls && cd build_tls ; cmake -DENABLE_TLS=ON -DENABLE_SSH=OFF -DENABLE_DNSSEC=OFF .. && make -j2 && make test
-  - cd $TRAVIS_BUILD_DIR && mkdir build_ssh && cd build_ssh ; cmake -DENABLE_TLS=OFF -DENABLE_SSH=ON -DENABLE_DNSSEC=OFF .. && make -j2 && make test
-  - cd $TRAVIS_BUILD_DIR && mkdir build_ssh_tls && cd build_ssh_tls ; cmake -DENABLE_TLS=ON -DENABLE_SSH=ON -DENABLE_DNSSEC=OFF .. && make -j2 && make test
-  - cd $TRAVIS_BUILD_DIR && mkdir build_all && cd build_all ; cmake -DENABLE_TLS=ON -DENABLE_SSH=ON -DENABLE_DNSSEC=ON .. && make -j2 && make test
-
-after_success:
-  - if [ "$TRAVIS_OS_NAME" = "linux" -a "$CC" = "gcc" ]; then codecov; fi
->>>>>>> 9e06adba
