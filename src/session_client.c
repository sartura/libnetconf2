--- conflicted
+++ resolved
@@ -322,13 +322,8 @@
     }
 
     /* load all other models */
-<<<<<<< HEAD
     for (i = 0; session->opts.client.cpblts[i]; ++i) {
         module_cpblt = strstr(session->opts.client.cpblts[i], "module=");
-=======
-    for (i = 0; session->cpblts[i]; ++i) {
-        module_cpblt = strstr(session->cpblts[i], "module=");
->>>>>>> 2c3b1d4c
         /* this capability requires a module */
         if (module_cpblt) {
             r = ctx_check_and_load_model(session, module_cpblt);
@@ -903,13 +898,8 @@
         }
         data_rpl->type = NC_RPL_DATA;
         if (!data) {
-<<<<<<< HEAD
-            data_rpl->data = lyd_parse_xml(ctx, &xml->child,
-                                           LYD_OPT_RPCREPLY | LYD_OPT_DESTRUCT | parseroptions, rpc_act, NULL);
-=======
             data_rpl->data = lyd_parse_xml(ctx, &xml->child, LYD_OPT_RPCREPLY | LYD_OPT_DESTRUCT | parseroptions,
                                            rpc_act, NULL);
->>>>>>> 2c3b1d4c
         } else {
             /* <get>, <get-config> */
             data_rpl->data = data;
