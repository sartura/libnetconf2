/**
 * \file session_server.c
 * \author Michal Vasko <mvasko@cesnet.cz>
 * \brief libnetconf2 server session manipulation functions
 *
 * Copyright (c) 2015 CESNET, z.s.p.o.
 *
 * Redistribution and use in source and binary forms, with or without
 * modification, are permitted provided that the following conditions
 * are met:
 * 1. Redistributions of source code must retain the above copyright
 *    notice, this list of conditions and the following disclaimer.
 * 2. Redistributions in binary form must reproduce the above copyright
 *    notice, this list of conditions and the following disclaimer in
 *    the documentation and/or other materials provided with the
 *    distribution.
 * 3. Neither the name of the Company nor the names of its contributors
 *    may be used to endorse or promote products derived from this
 *    software without specific prior written permission.
 *
 */

#include <stdint.h>
#include <stdlib.h>
#include <errno.h>
#include <string.h>
#include <poll.h>
#include <sys/types.h>
#include <sys/socket.h>
#include <netinet/in.h>
#include <arpa/inet.h>
#include <unistd.h>
#include <pthread.h>
#include <time.h>

#include "libnetconf.h"
#include "session_server.h"

struct nc_server_opts server_opts = {
    .endpt_array_lock = PTHREAD_RWLOCK_INITIALIZER
};

extern struct nc_server_ssh_opts ssh_ch_opts;
extern pthread_mutex_t ssh_ch_opts_lock;

extern struct nc_server_tls_opts tls_ch_opts;
extern pthread_mutex_t tls_ch_opts_lock;

struct nc_endpt *
nc_server_endpt_lock(const char *name, NC_TRANSPORT_IMPL ti)
{
    uint16_t i;
    struct nc_endpt *endpt = NULL;

    /* READ LOCK */
    pthread_rwlock_rdlock(&server_opts.endpt_array_lock);

    for (i = 0; i < server_opts.endpt_count; ++i) {
        if ((server_opts.binds[i].ti == ti) && !strcmp(server_opts.endpts[i].name, name)) {
            endpt = &server_opts.endpts[i];
            break;
        }
    }

    if (!endpt) {
        ERR("Endpoint \"%s\" was not found.", name);
        /* READ UNLOCK */
        pthread_rwlock_unlock(&server_opts.endpt_array_lock);
        return NULL;
    }

    /* ENDPT LOCK */
    pthread_mutex_lock(&endpt->endpt_lock);

    return endpt;
}

void
nc_server_endpt_unlock(struct nc_endpt *endpt)
{
    /* ENDPT UNLOCK */
    pthread_mutex_unlock(&endpt->endpt_lock);

    /* READ UNLOCK */
    pthread_rwlock_rdlock(&server_opts.endpt_array_lock);
}

API void
nc_session_set_term_reason(struct nc_session *session, NC_SESSION_TERM_REASON reason)
{
    if (!session || !reason) {
        ERRARG;
        return;
    }

    session->term_reason = reason;
}

int
nc_sock_listen(const char *address, uint16_t port)
{
    const int optVal = 1;
    const socklen_t optLen = sizeof(optVal);
    int is_ipv4, sock;
    struct sockaddr_storage saddr;

    struct sockaddr_in *saddr4;
    struct sockaddr_in6 *saddr6;


    if (!strchr(address, ':')) {
        is_ipv4 = 1;
    } else {
        is_ipv4 = 0;
    }

    sock = socket((is_ipv4 ? AF_INET : AF_INET6), SOCK_STREAM, 0);
    if (sock == -1) {
        ERR("Failed to create socket (%s).", strerror(errno));
        goto fail;
    }

    if (setsockopt(sock, SOL_SOCKET, SO_REUSEADDR, (void *)&optVal, optLen)) {
        ERR("Could not set socket SO_REUSEADDR socket option (%s).", strerror(errno));
        goto fail;
    }

    bzero(&saddr, sizeof(struct sockaddr_storage));
    if (is_ipv4) {
        saddr4 = (struct sockaddr_in *)&saddr;

        saddr4->sin_family = AF_INET;
        saddr4->sin_port = htons(port);

        if (inet_pton(AF_INET, address, &saddr4->sin_addr) != 1) {
            ERR("Failed to convert IPv4 address \"%s\".", address);
            goto fail;
        }

        if (bind(sock, (struct sockaddr *)saddr4, sizeof(struct sockaddr_in)) == -1) {
            ERR("Could not bind \"%s\" port %d (%s).", address, port, strerror(errno));
            goto fail;
        }

    } else {
        saddr6 = (struct sockaddr_in6 *)&saddr;

        saddr6->sin6_family = AF_INET6;
        saddr6->sin6_port = htons(port);

        if (inet_pton(AF_INET6, address, &saddr6->sin6_addr) != 1) {
            ERR("Failed to convert IPv6 address \"%s\".", address);
            goto fail;
        }

        if (bind(sock, (struct sockaddr *)saddr6, sizeof(struct sockaddr_in6)) == -1) {
            ERR("Could not bind \"%s\" port %d (%s).", address, port, strerror(errno));
            goto fail;
        }
    }

    if (listen(sock, NC_REVERSE_QUEUE) == -1) {
        ERR("Unable to start listening on \"%s\" port %d (%s).", address, port, strerror(errno));
        goto fail;
    }

    return sock;

fail:
    if (sock > -1) {
        close(sock);
    }

    return -1;
}

int
nc_sock_accept_binds(struct nc_bind *binds, uint16_t bind_count, int timeout, char **host, uint16_t *port, uint16_t *idx)
{
    uint16_t i;
    struct pollfd *pfd;
    struct sockaddr_storage saddr;
    socklen_t saddr_len = sizeof(saddr);
    int ret, sock = -1;

    pfd = malloc(bind_count * sizeof *pfd);
    for (i = 0; i < bind_count; ++i) {
        pfd[i].fd = binds[i].sock;
        pfd[i].events = POLLIN;
        pfd[i].revents = 0;
    }

    /* poll for a new connection */
    errno = 0;
    ret = poll(pfd, bind_count, timeout);
    if (!ret) {
        /* we timeouted */
        free(pfd);
        return 0;
    } else if (ret == -1) {
        ERR("Poll failed (%s).", strerror(errno));
        free(pfd);
        return -1;
    }

    for (i = 0; i < bind_count; ++i) {
        if (pfd[i].revents & POLLIN) {
            sock = pfd[i].fd;
            break;
        }
    }
    free(pfd);

    if (sock == -1) {
        ERRINT;
        return -1;
    }

    ret = accept(sock, (struct sockaddr *)&saddr, &saddr_len);
    if (ret < 0) {
        ERR("Accept failed (%s).", strerror(errno));
        return -1;
    }

    if (idx) {
        *idx = i;
    }

    /* host was requested */
    if (host) {
        if (saddr.ss_family == AF_INET) {
            *host = malloc(15);
            if (!inet_ntop(AF_INET, &((struct sockaddr_in *)&saddr)->sin_addr.s_addr, *host, 15)) {
                ERR("inet_ntop failed (%s).", strerror(errno));
                free(*host);
                *host = NULL;
            }

            if (port) {
                *port = ntohs(((struct sockaddr_in *)&saddr)->sin_port);
            }
        } else if (saddr.ss_family == AF_INET6) {
            *host = malloc(40);
            if (!inet_ntop(AF_INET6, ((struct sockaddr_in6 *)&saddr)->sin6_addr.s6_addr, *host, 40)) {
                ERR("inet_ntop failed (%s).", strerror(errno));
                free(*host);
                *host = NULL;
            }

            if (port) {
                *port = ntohs(((struct sockaddr_in6 *)&saddr)->sin6_port);
            }
        } else {
            ERR("Source host of an unknown protocol family.");
        }
    }

    return ret;
}

static struct nc_server_reply *
nc_clb_default_get_schema(struct lyd_node *rpc, struct nc_session *UNUSED(session))
{
    const char *identifier = NULL, *version = NULL, *format = NULL;
    char *model_data = NULL;
    const struct lys_module *module;
    struct nc_server_error *err;
    struct lyd_node *child, *data = NULL;
    const struct lys_node *sdata = NULL;

    LY_TREE_FOR(rpc->child, child) {
        if (!strcmp(child->schema->name, "identifier")) {
            identifier = ((struct lyd_node_leaf_list *)child)->value_str;
        } else if (!strcmp(child->schema->name, "version")) {
            version = ((struct lyd_node_leaf_list *)child)->value_str;
        } else if (!strcmp(child->schema->name, "format")) {
            format = ((struct lyd_node_leaf_list *)child)->value_str;
        }
    }

    /* check version */
    if (version && (strlen(version) != 10) && strcmp(version, "1.0")) {
        err = nc_err(NC_ERR_INVALID_VALUE, NC_ERR_TYPE_APP);
        nc_err_set_msg(err, "The requested version is not supported.", "en");
        return nc_server_reply_err(err);
    }

    /* check and get module with the name identifier */
    module = ly_ctx_get_module(server_opts.ctx, identifier, version);
    if (!module) {
        err = nc_err(NC_ERR_INVALID_VALUE, NC_ERR_TYPE_APP);
        nc_err_set_msg(err, "The requested schema was not found.", "en");
        return nc_server_reply_err(err);
    }

    /* check format */
    if (!format || !strcmp(format, "yang")) {
        lys_print_mem(&model_data, module, LYS_OUT_YANG, NULL);
    } else if (!strcmp(format, "yin")) {
        lys_print_mem(&model_data, module, LYS_OUT_YIN, NULL);
    } else {
        err = nc_err(NC_ERR_INVALID_VALUE, NC_ERR_TYPE_APP);
        nc_err_set_msg(err, "The requested format is not supported.", "en");
        return nc_server_reply_err(err);
    }

    module = ly_ctx_get_module(server_opts.ctx, "ietf-netconf-monitoring", NULL);
    if (module) {
        sdata = lys_get_node(module, "/get-schema/output/data");
    }
    if (model_data && sdata) {
        nc_ctx_lock(-1, NULL);
        data = lyd_output_new_anyxml(sdata, model_data);
        nc_ctx_unlock();
    }
    free(model_data);
    if (!data) {
        ERRINT;
        return NULL;
    }

    return nc_server_reply_data(data, NC_PARAMTYPE_FREE);
}

static struct nc_server_reply *
nc_clb_default_close_session(struct lyd_node *UNUSED(rpc), struct nc_session *session)
{
    session->term_reason = NC_SESSION_TERM_CLOSED;
    return nc_server_reply_ok();
}

API int
nc_server_init(struct ly_ctx *ctx)
{
    const struct lys_node *rpc;
    const struct lys_module *mod;

    if (!ctx) {
        ERRARG;
        return -1;
    }

    /* set default <get-schema> callback if not specified */
    rpc = NULL;
    mod = ly_ctx_get_module(ctx, "ietf-netconf-monitoring", NULL);
    if (mod) {
        rpc = lys_get_node(mod, "/get-schema");
    }
    if (rpc && !rpc->private) {
        lys_set_private(rpc, nc_clb_default_get_schema);
    }

    /* set default <close-session> callback if not specififed */
    rpc = NULL;
    mod = ly_ctx_get_module(ctx, "ietf-netconf", NULL);
    if (mod) {
        rpc = lys_get_node(mod, "/close-session");
    }
    if (rpc && !rpc->private) {
        lys_set_private(rpc, nc_clb_default_close_session);
    }

    server_opts.ctx = ctx;

    server_opts.new_session_id = 1;
    pthread_spin_init(&server_opts.sid_lock, PTHREAD_PROCESS_PRIVATE);

    return 0;
}

API void
nc_server_destroy(void)
{
    pthread_spin_destroy(&server_opts.sid_lock);

#if defined(ENABLE_SSH) || defined(ENABLE_TLS)
    nc_server_del_endpt(NULL, 0);
#endif
}

API int
nc_server_set_capab_withdefaults(NC_WD_MODE basic_mode, int also_supported)
{
    if (!basic_mode || (basic_mode == NC_WD_ALL_TAG)
            || (also_supported && !(also_supported & (NC_WD_ALL | NC_WD_ALL_TAG | NC_WD_TRIM | NC_WD_EXPLICIT)))) {
        ERRARG;
        return -1;
    }

    server_opts.wd_basic_mode = basic_mode;
    server_opts.wd_also_supported = also_supported;
    return 0;
}

API void
nc_server_set_capab_interleave(int interleave_support)
{
    if (interleave_support) {
        server_opts.interleave_capab = 1;
    } else {
        server_opts.interleave_capab = 0;
    }
}

API void
nc_server_set_hello_timeout(uint16_t hello_timeout)
{
    server_opts.hello_timeout = hello_timeout;
}

API void
nc_server_set_idle_timeout(uint16_t idle_timeout)
{
    server_opts.idle_timeout = idle_timeout;
}

API int
nc_accept_inout(int fdin, int fdout, const char *username, struct nc_session **session)
{
    if (!server_opts.ctx || (fdin < 0) || (fdout < 0) || !username || !session) {
        ERRARG;
        return -1;
    }

    /* prepare session structure */
    *session = calloc(1, sizeof **session);
    if (!(*session)) {
        ERRMEM;
        return -1;
    }
    (*session)->status = NC_STATUS_STARTING;
    (*session)->side = NC_SERVER;

    /* transport specific data */
    (*session)->ti_type = NC_TI_FD;
    (*session)->ti.fd.in = fdin;
    (*session)->ti.fd.out = fdout;

    /* assign context (dicionary needed for handshake) */
    (*session)->flags = NC_SESSION_SHAREDCTX;
    (*session)->ctx = server_opts.ctx;

    /* assign new SID atomically */
    pthread_spin_lock(&server_opts.sid_lock);
    (*session)->id = server_opts.new_session_id++;
    pthread_spin_unlock(&server_opts.sid_lock);

    /* NETCONF handshake */
    if (nc_handshake(*session)) {
        goto fail;
    }
    (*session)->status = NC_STATUS_RUNNING;
    (*session)->last_rpc = time(NULL);

    return 0;

fail:
    nc_session_free(*session);
    *session = NULL;
    return -1;
}

API struct nc_pollsession *
nc_ps_new(void)
{
    return calloc(1, sizeof(struct nc_pollsession));
}

API void
nc_ps_free(struct nc_pollsession *ps)
{
    if (!ps) {
        return;
    }

    free(ps->pfds);
    free(ps->sessions);
    free(ps);
}

API int
nc_ps_add_session(struct nc_pollsession *ps, struct nc_session *session)
{
    if (!ps || !session) {
        ERRARG;
        return -1;
    }

    ++ps->session_count;
    ps->pfds = realloc(ps->pfds, ps->session_count * sizeof *ps->pfds);
    ps->sessions = realloc(ps->sessions, ps->session_count * sizeof *ps->sessions);

    switch (session->ti_type) {
    case NC_TI_FD:
        ps->pfds[ps->session_count - 1].fd = session->ti.fd.in;
        break;

#ifdef ENABLE_SSH
    case NC_TI_LIBSSH:
        ps->pfds[ps->session_count - 1].fd = ssh_get_fd(session->ti.libssh.session);
        break;
#endif

#ifdef ENABLE_TLS
    case NC_TI_OPENSSL:
        ps->pfds[ps->session_count - 1].fd = SSL_get_rfd(session->ti.tls);
        break;
#endif

    default:
        ERRINT;
        return -1;
    }
    ps->pfds[ps->session_count - 1].events = POLLIN;
    ps->pfds[ps->session_count - 1].revents = 0;
    ps->sessions[ps->session_count - 1] = session;

    return 0;
}

API int
nc_ps_del_session(struct nc_pollsession *ps, struct nc_session *session)
{
    uint16_t i;

    if (!ps || !session) {
        ERRARG;
        return -1;
    }

    for (i = 0; i < ps->session_count; ++i) {
        if (ps->sessions[i] == session) {
            --ps->session_count;
            ps->sessions[i] = ps->sessions[ps->session_count];
            memcpy(&ps->pfds[i], &ps->pfds[ps->session_count], sizeof *ps->pfds);
            return 0;
        }
    }

    return -1;
}

/* must be called holding the session lock! */
static NC_MSG_TYPE
nc_recv_rpc(struct nc_session *session, struct nc_server_rpc **rpc)
{
    struct lyxml_elem *xml = NULL;
    NC_MSG_TYPE msgtype;

    if (!session || !rpc) {
        ERRARG;
        return NC_MSG_ERROR;
    } else if ((session->status != NC_STATUS_RUNNING) || (session->side != NC_SERVER)) {
        ERR("Session %u: invalid session to receive RPCs.", session->id);
        return NC_MSG_ERROR;
    }

    msgtype = nc_read_msg(session, &xml);

    switch (msgtype) {
    case NC_MSG_RPC:
        *rpc = malloc(sizeof **rpc);
        nc_ctx_lock(-1, NULL);
        (*rpc)->tree = lyd_parse_xml(server_opts.ctx, &xml->child, LYD_OPT_DESTRUCT | LYD_OPT_RPC);
        nc_ctx_unlock();
        (*rpc)->root = xml;
        break;
    case NC_MSG_HELLO:
        ERR("Session %u: received another <hello> message.", session->id);
        goto error;
    case NC_MSG_REPLY:
        ERR("Session %u: received <rpc-reply> from NETCONF client.", session->id);
        goto error;
    case NC_MSG_NOTIF:
        ERR("Session %u: received <notification> from NETCONF client.", session->id);
        goto error;
    default:
        /* NC_MSG_ERROR - pass it out;
         * NC_MSG_WOULDBLOCK and NC_MSG_NONE is not returned by nc_read_msg()
         */
        break;
    }

    return msgtype;

error:
    /* cleanup */
    lyxml_free(server_opts.ctx, xml);

    return NC_MSG_ERROR;
}

/* must be called holding the session lock! */
static NC_MSG_TYPE
nc_send_reply(struct nc_session *session, struct nc_server_rpc *rpc)
{
    nc_rpc_clb clb;
    struct nc_server_reply *reply;
    int ret;

    /* no callback, reply with a not-implemented error */
    if (!rpc->tree->schema->private) {
        reply = nc_server_reply_err(nc_err(NC_ERR_OP_NOT_SUPPORTED, NC_ERR_TYPE_PROT));
    } else {
        clb = (nc_rpc_clb)rpc->tree->schema->private;
        reply = clb(rpc->tree, session);
    }

    if (!reply) {
        reply = nc_server_reply_err(nc_err(NC_ERR_OP_FAILED, NC_ERR_TYPE_APP));
    }

    ret = nc_write_msg(session, NC_MSG_REPLY, rpc->root, reply);

    /* special case if term_reason was set in callback, last reply was sent (needed for <close-session> if nothing else) */
    if ((session->status == NC_STATUS_RUNNING) && (session->term_reason != NC_SESSION_TERM_NONE)) {
        session->status = NC_STATUS_INVALID;
    }

    if (ret == -1) {
        ERR("Session %u: failed to write reply.", session->id);
        nc_server_reply_free(reply);
        return NC_MSG_ERROR;
    }
    nc_server_reply_free(reply);

    return NC_MSG_REPLY;
}

API int
nc_ps_poll(struct nc_pollsession *ps, int timeout)
{
    int ret;
    uint16_t i;
    time_t cur_time;
    NC_MSG_TYPE msgtype;
    struct nc_session *session;
    struct nc_server_rpc *rpc;
    struct timespec old_ts;

    if (!ps || !ps->session_count) {
        ERRARG;
        return -1;
    }

    cur_time = time(NULL);

    for (i = 0; i < ps->session_count; ++i) {
        if (ps->sessions[i]->status != NC_STATUS_RUNNING) {
            ERR("Session %u: session not running.", ps->sessions[i]->id);
            return -1;
        }

        /* TODO invalidate only sessions without subscription */
        if (server_opts.idle_timeout && (ps->sessions[i]->last_rpc + server_opts.idle_timeout >= cur_time)) {
            ERR("Session %u: session idle timeout elapsed.", ps->sessions[i]->id);
            ps->sessions[i]->status = NC_STATUS_INVALID;
            ps->sessions[i]->term_reason = NC_SESSION_TERM_TIMEOUT;
            return 3;
        }

        if (ps->pfds[i].revents) {
            break;
        }
    }

    if (timeout > 0) {
        clock_gettime(CLOCK_MONOTONIC_RAW, &old_ts);
    }

    if (i == ps->session_count) {
#ifdef ENABLE_SSH
retry_poll:
#endif
        /* no leftover event */
        i = 0;
        ret = poll(ps->pfds, ps->session_count, timeout);
        if (ret < 1) {
            return ret;
        }
    }

    /* find the first fd with POLLIN, we don't care if there are more now */
    for (; i < ps->session_count; ++i) {
        if (ps->pfds[i].revents & POLLHUP) {
            ERR("Session %u: communication socket unexpectedly closed.", ps->sessions[i]->id);
            ps->sessions[i]->status = NC_STATUS_INVALID;
            ps->sessions[i]->term_reason = NC_SESSION_TERM_DROPPED;
            return 3;
        } else if (ps->pfds[i].revents & POLLERR) {
            ERR("Session %u: communication socket error.", ps->sessions[i]->id);
            ps->sessions[i]->status = NC_STATUS_INVALID;
            ps->sessions[i]->term_reason = NC_SESSION_TERM_OTHER;
            return 3;
        } else if (ps->pfds[i].revents & POLLIN) {
#ifdef ENABLE_SSH
            if (ps->sessions[i]->ti_type == NC_TI_LIBSSH) {
                uint16_t j;

                /* things are not that simple with SSH... */
                ret = nc_ssh_pollin(ps->sessions[i], &timeout);

                /* clear POLLIN on sessions sharing this session's SSH session */
                if ((ret == 1) || (ret >= 4)) {
                    for (j = i + 1; j < ps->session_count; ++j) {
                        if (ps->pfds[j].fd == ps->pfds[i].fd) {
                            ps->pfds[j].revents = 0;
                        }
                    }
                }

                /* actual event happened */
                if ((ret <= 0) || (ret >= 3)) {
                    ps->pfds[i].revents = 0;
                    return ret;

                /* event occurred on some other channel */
                } else if (ret == 2) {
                    ps->pfds[i].revents = 0;
                    if (i == ps->session_count - 1) {
                        /* last session and it is not the right channel, ... */
                        if (timeout > 0) {
                            /* ... decrease timeout, wait it all out and try again, last time */
                            nc_subtract_elapsed(&timeout, &old_ts);
                            usleep(timeout * 1000);
                            timeout = 0;
                            goto retry_poll;
                        } else if (!timeout) {
                            /* ... timeout is 0, so that is it */
                            return 0;
                        } else {
                            /* ... retry polling reasonable time apart */
                            usleep(NC_TIMEOUT_STEP);
                            goto retry_poll;
                        }
                    }
                    /* check other sessions */
                    continue;
                }
            }
#endif /* ENABLE_SSH */

            /* we are going to process it now */
            ps->pfds[i].revents = 0;
            break;
        }
    }

    if (i == ps->session_count) {
        ERRINT;
        return -1;
    }

    /* this is the session with some data available for reading */
    session = ps->sessions[i];

    if (timeout > 0) {
        nc_subtract_elapsed(&timeout, &old_ts);
    }

    /* reading an RPC and sending a reply must be atomic (no other RPC should be read) */
    ret = nc_timedlock(session->ti_lock, timeout, NULL);
    if (ret != 1) {
        /* error or timeout */
        return ret;
    }

    msgtype = nc_recv_rpc(session, &rpc);
    if (msgtype == NC_MSG_ERROR) {
        pthread_mutex_unlock(session->ti_lock);
        if (session->status != NC_STATUS_RUNNING) {
            return 3;
        }
        return -1;
    }

    /* process RPC */
    session->last_rpc = time(NULL);
    msgtype = nc_send_reply(session, rpc);

    pthread_mutex_unlock(session->ti_lock);

    if (msgtype == NC_MSG_ERROR) {
        nc_server_rpc_free(rpc);
        return -1;
    }
    nc_server_rpc_free(rpc);

    /* status change takes precedence over leftover events (return 2) */
    if (session->status != NC_STATUS_RUNNING) {
        return 3;
    }

    /* is there some other socket waiting? */
    for (++i; i < ps->session_count; ++i) {
        if (ps->pfds[i].revents) {
            return 2;
        }
    }

    return 1;
}

API void
nc_ps_clear(struct nc_pollsession *ps)
{
    uint16_t i;
    struct nc_session *session;

    if (!ps) {
        ERRARG;
        return;
    }

    for (i = 0; i < ps->session_count; ) {
        if (ps->sessions[i]->status != NC_STATUS_RUNNING) {
            session = ps->sessions[i];
            nc_ps_del_session(ps, session);
            nc_session_free(session);
            continue;
        }

        ++i;
    }
}

API int
nc_ctx_lock(int timeout, int *elapsed)
{
    return nc_timedlock(&server_opts.ctx_lock, timeout, elapsed);
}

API int
nc_ctx_unlock(void)
{
    int ret;

    ret = pthread_mutex_unlock(&server_opts.ctx_lock);

    if (ret) {
        ERR("Mutex unlock failed (%s).", strerror(ret));
        return -1;
    }

    return 0;
}

#if defined(ENABLE_SSH) || defined(ENABLE_TLS)

int
nc_server_add_endpt_listen(const char *name, const char *address, uint16_t port, NC_TRANSPORT_IMPL ti)
{
    int sock;
    uint16_t i;

    if (!name || !address || !port) {
        ERRARG;
        return -1;
    }

    /* READ LOCK */
    pthread_rwlock_rdlock(&server_opts.endpt_array_lock);

    /* check name uniqueness */
    for (i = 0; i < server_opts.endpt_count; ++i) {
        if (!strcmp(server_opts.endpts[i].name, name)) {
            ERR("Endpoint \"%s\" already exists.", name);
            return -1;
        }
    }

    /* READ UNLOCK */
    pthread_rwlock_unlock(&server_opts.endpt_array_lock);

    sock = nc_sock_listen(address, port);
    if (sock == -1) {
        return -1;
    }

    /* WRITE LOCK */
    pthread_rwlock_wrlock(&server_opts.endpt_array_lock);

    ++server_opts.endpt_count;
    server_opts.binds = realloc(server_opts.binds, server_opts.endpt_count * sizeof *server_opts.binds);
    server_opts.endpts = realloc(server_opts.endpts, server_opts.endpt_count * sizeof *server_opts.endpts);

    nc_ctx_lock(-1, NULL);
    server_opts.endpts[server_opts.endpt_count - 1].name = lydict_insert(server_opts.ctx, name, 0);
    server_opts.binds[server_opts.endpt_count - 1].address = lydict_insert(server_opts.ctx, address, 0);
    nc_ctx_unlock();
    server_opts.binds[server_opts.endpt_count - 1].port = port;
    server_opts.binds[server_opts.endpt_count - 1].sock = sock;
    server_opts.binds[server_opts.endpt_count - 1].ti = ti;
    switch (ti) {
#ifdef ENABLE_SSH
    case NC_TI_LIBSSH:
        server_opts.endpts[server_opts.endpt_count - 1].ti_opts = calloc(1, sizeof(struct nc_server_ssh_opts));
        break;
#endif
#ifdef ENABLE_TLS
    case NC_TI_OPENSSL:
        server_opts.endpts[server_opts.endpt_count - 1].ti_opts = calloc(1, sizeof(struct nc_server_tls_opts));
        break;
#endif
    default:
        ERRINT;
        server_opts.endpts[server_opts.endpt_count - 1].ti_opts = NULL;
        break;
    }
    pthread_mutex_init(&server_opts.endpts[server_opts.endpt_count - 1].endpt_lock, NULL);

    /* WRITE UNLOCK */
    pthread_rwlock_unlock(&server_opts.endpt_array_lock);

    return 0;
}

int
nc_server_endpt_set_address_port(const char *endpt_name, const char *address, uint16_t port, NC_TRANSPORT_IMPL ti)
{
    struct nc_endpt *endpt;
    struct nc_bind *bind = NULL;
    uint16_t i;
    int sock;

    if (!endpt_name || (!address && !port) || (address && port) || !ti) {
        ERRARG;
        return -1;
    }

    endpt = nc_server_endpt_lock(endpt_name, ti);
    if (!endpt) {
        return -1;
    }

    /* we need to learn the index, to get the bind :-/ */
    for (i = 0; i < server_opts.endpt_count; ++i) {
        if (&server_opts.endpts[i] == endpt) {
            bind = &server_opts.binds[i];
        }
    }
    if (!bind) {
        ERRINT;
        return -1;
    }

    if (address) {
        sock = nc_sock_listen(address, bind->port);
    } else {
        sock = nc_sock_listen(bind->address, port);
    }
    if (sock == -1) {
        return -1;
    }

    /* close old socket, update parameters */
    close(bind->sock);
    bind->sock = sock;
    if (address) {
        lydict_remove(server_opts.ctx, bind->address);
        bind->address = lydict_insert(server_opts.ctx, address, 0);
    } else {
        bind->port = port;
    }

    return 0;
}

int
nc_server_del_endpt(const char *name, NC_TRANSPORT_IMPL ti)
{
    uint32_t i;
    int ret = -1;

    /* WRITE LOCK */
    pthread_rwlock_wrlock(&server_opts.endpt_array_lock);

    if (!name && !ti) {
        /* remove all */
        nc_ctx_lock(-1, NULL);
        for (i = 0; i < server_opts.endpt_count; ++i) {
            lydict_remove(server_opts.ctx, server_opts.endpts[i].name);
            lydict_remove(server_opts.ctx, server_opts.binds[i].address);
            close(server_opts.binds[i].sock);
            pthread_mutex_destroy(&server_opts.endpts[i].endpt_lock);
            switch (server_opts.binds[i].ti) {
#ifdef ENABLE_SSH
            case NC_TI_LIBSSH:
                nc_server_ssh_clear_opts(server_opts.endpts[i].ti_opts);
                break;
#endif
#ifdef ENABLE_TLS
            case NC_TI_OPENSSL:
                nc_server_tls_clear_opts(server_opts.endpts[i].ti_opts);
                break;
#endif
            default:
                ERRINT;
                break;
            }
            free(server_opts.endpts[i].ti_opts);

            ret = 0;
        }
        nc_ctx_unlock();
        free(server_opts.endpts);
        server_opts.endpts = NULL;
        server_opts.endpt_count = 0;

    } else {
        /* remove one name endpoint or all ti endpoints */
        for (i = 0; i < server_opts.endpt_count; ++i) {
            if ((server_opts.binds[i].ti == ti) &&
                    (!name || !strcmp(server_opts.endpts[i].name, name))) {

                nc_ctx_lock(-1, NULL);
                lydict_remove(server_opts.ctx, server_opts.endpts[i].name);
                lydict_remove(server_opts.ctx, server_opts.binds[i].address);
                nc_ctx_unlock();
                close(server_opts.binds[i].sock);
                pthread_mutex_destroy(&server_opts.endpts[i].endpt_lock);
                switch (server_opts.binds[i].ti) {
#ifdef ENABLE_SSH
                case NC_TI_LIBSSH:
                    nc_server_ssh_clear_opts(server_opts.endpts[i].ti_opts);
                    break;
#endif
#ifdef ENABLE_TLS
                case NC_TI_OPENSSL:
                    nc_server_tls_clear_opts(server_opts.endpts[i].ti_opts);
                    break;
#endif
                default:
                    ERRINT;
                    break;
                }
                free(server_opts.endpts[i].ti_opts);

                --server_opts.endpt_count;
                memcpy(&server_opts.binds[i], &server_opts.binds[server_opts.endpt_count], sizeof *server_opts.binds);
                memcpy(&server_opts.endpts[i], &server_opts.endpts[server_opts.endpt_count], sizeof *server_opts.endpts);

                ret = 0;

                if (name) {
                    /* one name endpoint removed, they are unique, we're done */
                    break;
                }
            }
        }
    }

    /* WRITE UNLOCK */
    pthread_rwlock_unlock(&server_opts.endpt_array_lock);

    return ret;
}

API int
nc_accept(int timeout, struct nc_session **session)
{
    int sock, ret;
    char *host = NULL;
<<<<<<< HEAD
    uint16_t port;
=======
    uint16_t port, idx;
>>>>>>> 715de3db

    if (!server_opts.ctx || !server_opts.endpt_count || !session) {
        ERRARG;
        return -1;
    }

    /* READ LOCK */
    pthread_rwlock_rdlock(&server_opts.endpt_array_lock);

    ret = nc_sock_accept_binds(server_opts.binds, server_opts.endpt_count, timeout, &host, &port, &idx);

    if (ret < 0) {
        /* READ UNLOCK */
        pthread_rwlock_unlock(&server_opts.endpt_array_lock);
        return ret;
    }
    sock = ret;

    /* ENDPT LOCK */
    pthread_mutex_lock(&server_opts.endpts[idx].endpt_lock);

    *session = calloc(1, sizeof **session);
    if (!(*session)) {
        ERRMEM;
        close(sock);
        free(host);
<<<<<<< HEAD
        return -1;
=======
        ret = -1;
        goto fail;
>>>>>>> 715de3db
    }
    (*session)->status = NC_STATUS_STARTING;
    (*session)->side = NC_SERVER;
    (*session)->ctx = server_opts.ctx;
    (*session)->flags = NC_SESSION_SHAREDCTX;
    nc_ctx_lock(-1, NULL);
    (*session)->host = lydict_insert_zc(server_opts.ctx, host);
    nc_ctx_unlock();
    (*session)->port = port;

    /* transport lock */
    (*session)->ti_lock = malloc(sizeof *(*session)->ti_lock);
    if (!(*session)->ti_lock) {
        ERRMEM;
        close(sock);
        ret = -1;
        goto fail;
    }
    pthread_mutex_init((*session)->ti_lock, NULL);

    (*session)->ti_opts = server_opts.endpts[idx].ti_opts;

    /* sock gets assigned to session or closed */
#ifdef ENABLE_SSH
    if (server_opts.binds[idx].ti == NC_TI_LIBSSH) {
        ret = nc_accept_ssh_session(*session, sock, timeout);
        if (ret < 1) {
            goto fail;
        }
    } else
#endif
#ifdef ENABLE_TLS
    if (server_opts.binds[idx].ti == NC_TI_OPENSSL) {
        ret = nc_accept_tls_session(*session, sock, timeout);
        if (ret < 1) {
            goto fail;
        }
    } else
#endif
    {
        ERRINT;
        close(sock);
        ret = -1;
        goto fail;
    }

    /* ENDPT UNLOCK */
    pthread_mutex_lock(&server_opts.endpts[idx].endpt_lock);

    /* READ UNLOCK */
    pthread_rwlock_unlock(&server_opts.endpt_array_lock);

    /* assign new SID atomically */
    /* LOCK */
    pthread_spin_lock(&server_opts.sid_lock);
    (*session)->id = server_opts.new_session_id++;
    /* UNLOCK */
    pthread_spin_unlock(&server_opts.sid_lock);

    /* NETCONF handshake */
    if (nc_handshake(*session)) {
        nc_session_free(*session);
        *session = NULL;
        return -1;
    }
    (*session)->status = NC_STATUS_RUNNING;

    return 1;

fail:
    /* ENDPT UNLOCK */
    pthread_mutex_lock(&server_opts.endpts[idx].endpt_lock);
    /* WRITE UNLOCK */
    pthread_rwlock_unlock(&server_opts.endpt_array_lock);

    nc_session_free(*session);
    *session = NULL;
    return ret;
}

int
nc_connect_callhome(const char *host, uint16_t port, NC_TRANSPORT_IMPL ti, int timeout, struct nc_session **session)
{
    int sock, ret;

    if (!host || !port || !ti || !session) {
        ERRARG;
        return -1;
    }

    sock = nc_sock_connect(host, port);
    if (sock < 0) {
        return -1;
    }

    *session = calloc(1, sizeof **session);
    if (!(*session)) {
        ERRMEM;
        close(sock);
        return -1;
    }
    (*session)->status = NC_STATUS_STARTING;
    (*session)->side = NC_SERVER;
    (*session)->ctx = server_opts.ctx;
    (*session)->flags = NC_SESSION_SHAREDCTX | NC_SESSION_CALLHOME;
    nc_ctx_lock(-1, NULL);
    (*session)->host = lydict_insert(server_opts.ctx, host, 0);
    nc_ctx_unlock();
    (*session)->port = port;

    /* transport lock */
    (*session)->ti_lock = malloc(sizeof *(*session)->ti_lock);
    if (!(*session)->ti_lock) {
        ERRMEM;
        close(sock);
        ret = -1;
        goto fail;
    }
    pthread_mutex_init((*session)->ti_lock, NULL);

    /* sock gets assigned to session or closed */
#ifdef ENABLE_SSH
    if (ti == NC_TI_LIBSSH) {
        /* OPTS LOCK */
        pthread_mutex_lock(&ssh_ch_opts_lock);

        (*session)->ti_opts = &ssh_ch_opts;
        ret = nc_accept_ssh_session(*session, sock, timeout);
        (*session)->ti_opts = NULL;

        /* OPTS UNLOCK */
        pthread_mutex_unlock(&ssh_ch_opts_lock);

        if (ret < 1) {
            goto fail;
        }
    } else
#endif
#ifdef ENABLE_TLS
    if (ti == NC_TI_OPENSSL) {
        /* OPTS LOCK */
        pthread_mutex_lock(&tls_ch_opts_lock);

        (*session)->ti_opts = &tls_ch_opts;
        ret = nc_accept_tls_session(*session, sock, timeout);
        (*session)->ti_opts = NULL;

        /* OPTS UNLOCK */
        pthread_mutex_unlock(&tls_ch_opts_lock);

        if (ret < 1) {
            goto fail;
        }
    } else
#endif
    {
        ERRINT;
        close(sock);
        ret = -1;
        goto fail;
    }

    /* assign new SID atomically */
    /* LOCK */
    pthread_spin_lock(&server_opts.sid_lock);
    (*session)->id = server_opts.new_session_id++;
    /* UNLOCK */
    pthread_spin_unlock(&server_opts.sid_lock);

    /* NETCONF handshake */
    if (nc_handshake(*session)) {
        ret = -1;
        goto fail;
    }
    (*session)->status = NC_STATUS_RUNNING;

    return 1;

fail:
    nc_session_free(*session);
    *session = NULL;
    return ret;
}

API int
nc_connect_callhome(const char *host, uint16_t port, NC_TRANSPORT_IMPL ti, int timeout, struct nc_session **session)
{
    int sock, ret;

    sock = nc_sock_connect(host, port);
    if (sock == -1) {
        goto fail;
    }

    *session = calloc(1, sizeof **session);
    if (!(*session)) {
        ERRMEM;
        close(sock);
        return -1;
    }
    (*session)->status = NC_STATUS_STARTING;
    (*session)->side = NC_SERVER;
    (*session)->ctx = server_opts.ctx;
    (*session)->flags = NC_SESSION_SHAREDCTX | NC_SESSION_CALLHOME;
    nc_ctx_lock(-1, NULL);
    (*session)->host = lydict_insert(server_opts.ctx, host, 0);
    nc_ctx_unlock();
    (*session)->port = port;

    /* transport lock */
    (*session)->ti_lock = malloc(sizeof *(*session)->ti_lock);
    if (!(*session)->ti_lock) {
        ERRMEM;
        close(sock);
        ret = -1;
        goto fail;
    }
    pthread_mutex_init((*session)->ti_lock, NULL);

    /* sock gets assigned to session or closed */
    if (ti == NC_TI_LIBSSH) {
        ret = nc_accept_ssh_session(*session, sock, timeout);
        if (ret < 1) {
            goto fail;
        }
    } else if (ti == NC_TI_OPENSSL) {
        ret = nc_accept_tls_session(*session, sock, timeout);
        if (ret < 1) {
            goto fail;
        }
    } else {
        ERRINT;
        close(sock);
        ret = -1;
        goto fail;
    }

    /* assign new SID atomically */
    /* LOCK */
    pthread_spin_lock(&server_opts.sid_lock);
    (*session)->id = server_opts.new_session_id++;
    /* UNLOCK */
    pthread_spin_unlock(&server_opts.sid_lock);

    /* NETCONF handshake */
    if (nc_handshake(*session)) {
        ret = -1;
        goto fail;
    }
    (*session)->status = NC_STATUS_RUNNING;

    return 1;

fail:
    nc_session_free(*session);
    *session = NULL;
    return -1;
}

#endif /* ENABLE_SSH || ENABLE_TLS */<|MERGE_RESOLUTION|>--- conflicted
+++ resolved
@@ -1061,11 +1061,7 @@
 {
     int sock, ret;
     char *host = NULL;
-<<<<<<< HEAD
-    uint16_t port;
-=======
     uint16_t port, idx;
->>>>>>> 715de3db
 
     if (!server_opts.ctx || !server_opts.endpt_count || !session) {
         ERRARG;
@@ -1092,12 +1088,8 @@
         ERRMEM;
         close(sock);
         free(host);
-<<<<<<< HEAD
-        return -1;
-=======
         ret = -1;
         goto fail;
->>>>>>> 715de3db
     }
     (*session)->status = NC_STATUS_STARTING;
     (*session)->side = NC_SERVER;
@@ -1282,79 +1274,4 @@
     return ret;
 }
 
-API int
-nc_connect_callhome(const char *host, uint16_t port, NC_TRANSPORT_IMPL ti, int timeout, struct nc_session **session)
-{
-    int sock, ret;
-
-    sock = nc_sock_connect(host, port);
-    if (sock == -1) {
-        goto fail;
-    }
-
-    *session = calloc(1, sizeof **session);
-    if (!(*session)) {
-        ERRMEM;
-        close(sock);
-        return -1;
-    }
-    (*session)->status = NC_STATUS_STARTING;
-    (*session)->side = NC_SERVER;
-    (*session)->ctx = server_opts.ctx;
-    (*session)->flags = NC_SESSION_SHAREDCTX | NC_SESSION_CALLHOME;
-    nc_ctx_lock(-1, NULL);
-    (*session)->host = lydict_insert(server_opts.ctx, host, 0);
-    nc_ctx_unlock();
-    (*session)->port = port;
-
-    /* transport lock */
-    (*session)->ti_lock = malloc(sizeof *(*session)->ti_lock);
-    if (!(*session)->ti_lock) {
-        ERRMEM;
-        close(sock);
-        ret = -1;
-        goto fail;
-    }
-    pthread_mutex_init((*session)->ti_lock, NULL);
-
-    /* sock gets assigned to session or closed */
-    if (ti == NC_TI_LIBSSH) {
-        ret = nc_accept_ssh_session(*session, sock, timeout);
-        if (ret < 1) {
-            goto fail;
-        }
-    } else if (ti == NC_TI_OPENSSL) {
-        ret = nc_accept_tls_session(*session, sock, timeout);
-        if (ret < 1) {
-            goto fail;
-        }
-    } else {
-        ERRINT;
-        close(sock);
-        ret = -1;
-        goto fail;
-    }
-
-    /* assign new SID atomically */
-    /* LOCK */
-    pthread_spin_lock(&server_opts.sid_lock);
-    (*session)->id = server_opts.new_session_id++;
-    /* UNLOCK */
-    pthread_spin_unlock(&server_opts.sid_lock);
-
-    /* NETCONF handshake */
-    if (nc_handshake(*session)) {
-        ret = -1;
-        goto fail;
-    }
-    (*session)->status = NC_STATUS_RUNNING;
-
-    return 1;
-
-fail:
-    nc_session_free(*session);
-    *session = NULL;
-    return -1;
-}
-
 #endif /* ENABLE_SSH || ENABLE_TLS */