--- conflicted
+++ resolved
@@ -377,11 +377,7 @@
         struct {
             /* client side only data */
             uint64_t msgid;
-<<<<<<< HEAD
-            const char **cpblts;           /**< NULL terminated list of server's capabilities on client side */
-=======
             char **cpblts;                 /**< list of server's capabilities on client side */
->>>>>>> 0a70b154
             struct nc_msg_cont *replies;   /**< queue for RPC replies received instead of notifications */
             struct nc_msg_cont *notifs;    /**< queue for notifications received instead of RPC reply */
             volatile pthread_t *ntf_tid;   /**< running notifications receiving thread */
